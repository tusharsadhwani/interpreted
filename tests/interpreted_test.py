--- conflicted
+++ resolved
@@ -77,7 +77,26 @@
         ),
         (
             """\
-<<<<<<< HEAD
+            x = 5
+
+            def bar():
+                x = 10
+
+                def baz():
+                    def foo():
+                        print(x)
+
+                    return foo
+
+                return baz
+
+            foo = bar()()
+            foo()
+            """,
+            "10\n",
+        ),
+        (
+            """\
             def foo(func):    
                 print('inside decorator')
                 return func
@@ -130,27 +149,7 @@
             xyz()
             """, 
             "Inside decorator bar\nInside decorator foo\nInside wrapper\nInside xyz\n",
-        )
-=======
-            x = 5
-
-            def bar():
-                x = 10
-
-                def baz():
-                    def foo():
-                        print(x)
-
-                    return foo
-
-                return baz
-
-            foo = bar()()
-            foo()
-            """,
-            "10\n",
-        ),
->>>>>>> 2b6f2c06
+        ),
     ),
 )
 def test_interpret(source, output) -> None:
