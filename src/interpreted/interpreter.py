--- conflicted
+++ resolved
@@ -410,7 +410,8 @@
             self.visit(stmt)
 
     def visit_FunctionDef(self, node: FunctionDef) -> None:
-        function = UserFunction(node)
+        parent_scope = self.scope
+        function = UserFunction(node, parent_scope, self.globals)
 
         decorators = reversed(node.decorators)
 
@@ -484,14 +485,6 @@
             member = module_scope.get(alias.name)
             self.scope.set(name, member)
 
-<<<<<<< HEAD
-=======
-    def visit_FunctionDef(self, node: FunctionDef) -> None:
-        parent_scope = self.scope
-        function = UserFunction(node, parent_scope, self.globals)
-        self.scope.set(node.name, function)
-
->>>>>>> 2b6f2c06
     def visit_Assign(self, node: Assign) -> None:
         value = self.visit(node.value)
         assert len(node.targets) == 1  # TODO
