--- conflicted
+++ resolved
@@ -400,22 +400,7 @@
     def visit_Module(self, node: Module) -> None:
         for stmt in node.body:
             self.visit(stmt)
-        
-    # def visit_FunctionDef(self, node: FunctionDef) -> None:
-    #     function = UserFunction(node)
-
-<<<<<<< HEAD
-    #     for decorator_node in node.decorators:
-    #         decorator = self.visit(decorator_node.value)
-
-    #         if not isinstance(decorator, Function):
-    #             object_type = decorator.__class__.__name__
-    #             raise InterpreterError(f"{object_type!r} object is not callable")
-
-    #         function = decorator.call(self, [function])
-
-    #     self.scope.set(node.name, function)
-    
+
     def visit_FunctionDef(self, node: FunctionDef) -> None:
         function = UserFunction(node)
 
@@ -429,8 +414,8 @@
                 raise InterpreterError(f"{object_type!r} object is not callable")
 
             function = decorator.call(self, [function])
-
-=======
+            self.scope.set(node.name, function)
+
     def visit_Import(self, node: Import) -> None:
         for alias in node.names:
             name = alias.name
@@ -490,11 +475,6 @@
 
             member = module_scope.get(alias.name)
             self.scope.set(name, member)
-
-    def visit_FunctionDef(self, node: FunctionDef) -> None:
-        function = UserFunction(node, self.globals)
->>>>>>> da9662ee
-        self.scope.set(node.name, function)
 
     def visit_Assign(self, node: Assign) -> None:
         value = self.visit(node.value)
