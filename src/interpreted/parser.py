--- conflicted
+++ resolved
@@ -533,15 +533,9 @@
 
         if self.match_type(TokenType.STRING):
             token = self.current()
-<<<<<<< HEAD
-            unquoted_unescaped_string = ast.literal_eval(token.string)
-            assert isinstance(unquoted_unescaped_string, (str,bytes) )
-            return Constant(unquoted_unescaped_string)
-=======
             unquoted_string = unquote(token.string)
             assert isinstance(unquoted_string, str)
             return Constant(unquoted_string)
->>>>>>> 32c86f2b
 
         if self.match_op("("):
             # special_case: no items
